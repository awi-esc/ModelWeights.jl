import YAML
using DimensionalData
using Interpolations


@kwdef struct DataID
    key::String
    variable::String
    statistic::String
    alias::String
    exp::String
    timerange::String
end

# Overload the Base.show method to print key-value pairs of DataID instances
function Base.show(io::IO, x::DataID)
    for field in fieldnames(DataID)
<<<<<<< HEAD
        value = getfield(x, field)
        print(io, "$field=$value  ")
=======
        value = getfield(x, field)        
        print(io, "$field=$value ")
>>>>>>> 81b64cdd
    end
end


@kwdef struct Data
<<<<<<< HEAD
    base_paths::Vector{String}
=======
    base_path::String
    data_paths::Vector{String}
>>>>>>> 81b64cdd
    ids::Vector{DataID}=[]
    data::Dict{String, DimArray}=Dict()
end


# Pretty print Data instances
function Base.show(io::IO, x::Data)
    println(io, "\nBase path of the loaded data: $(x.base_path)\n")
    println(io, "Data loaded from the following files:\n")
    for fn in x.data_paths
        println(io, "$fn")
    end
end


@kwdef struct ConfigWeights
    performance::Dict{String, Number}=Dict()
    independence::Dict{String, Number}=Dict()
    sigma_performance::Number=0.5
    sigma_independence::Number=0.5
    ref_period::String=""
    target_dir::String=""
end


@kwdef struct ClimwipWeights
    performance_distances::DimArray
    independence_distances::DimArray
    Di::DimArray # generalized distances each model wrt performance
    Sij::DimArray # generalized distances between pairs of models
    wP::DimArray # normalized
    wI::DimArray # normalized
    w::DimArray # normalized
end

"""
    buildCMIP5EnsembleMember(
        realizations::Vector, initializations::Vector, physics::Vector
    )

Concatenate model settings to build ripf-abbreviations for CMIP5 models which 
do not have it in their metadata.

# Arguments
- `realizations`:
- `initializations`:
- `physics`:
"""
function buildCMIP5EnsembleMember(
    realizations::Vector, initializations::Vector, physics::Vector
)
    n = length(realizations)
    if (n != length(initializations)) || (n != length(physics))
        msg = "inconsistent input for building up CMIP5EnsembleMembers!"
        throw(ArgumentError(msg))
    end
    function concat(elem, prefix)
        if !(elem isa Vector)
            return [prefix * string(elem) for _ in range(1, n)]
        else
            return map(x -> prefix * string(x), elem)
        end
    end
    rips = [concat(realizations, "r"), concat(initializations, "i"), concat(physics, "p")];
    variants = [join(k, "") for k in zip(rips...)]
    return variants
end


"""
    updateMetadata!(
        meta::Dict{String, Union{Array, String}},
        source_names::Vector{String},
        isModelData::Bool
    )

Update metadata 'meta' s.t. data of ignored files is removed and attributes
that were only present in some files/models are set to missing. Further keys
are added.
For model data:
    - 'member_names': vector that contains for every model a vector with the
    unique names of that model's members
    identifier consisting of variant_label, model_name and for CMIP6 models also grid_label.
    - 'model_names': vector whose length is the sum of the number of all models'
    members; it contains the model names for each unique model member, i.e. this
    vector will not unique if any model had several members
For observational data:
    - 'source_names': vector of data sources

Arguments:
- `meta`:
- `source_names`:
- `isModelData`:
"""
function updateMetadata!(
    meta::Dict{String, Any},
    source_names::Vector{Union{Missing, String}},
    isModelData::Bool
)
    indices = findall(x -> !ismissing(x), source_names)
    for key in keys(meta)
        values = meta[key][indices]
        meta[key] = values
        # if none was missing and all have the same value, just use a string
        if !any(ismissing, values) && length(unique(values)) == 1
            meta[key] = string(values[1])
        end
    end
    included_data = Array{String}(source_names[indices])
    if isModelData
        meta["member_names"] = getUniqueMemberIds(meta, included_data)
        meta["model_names"] = included_data
    else
        meta["source_names"] = included_data
    end
    return nothing
end


"""
    joinMetadata(meta1::Dict{String, Any}, meta2::Dict{String, Any}, isModelData::Bool)

Join the metadata of data to be joint (e.g. when loading data for tos for
CMIP5 and CMIP6 from different locations). If keys are present in 'meta1' or
'meta2' but not the other, missing values are added.
"""
function joinMetadata(meta1::Dict{String, Any}, meta2::Dict{String, Any}, isModelData::Bool)
    meta = Dict{String, Any}()
    n1 = isModelData ? length(vcat(meta1["member_names"]...)) : length(meta1["source_names"])
    n2 = isModelData ? length(vcat(meta2["member_names"]...)) : length(meta2["source_names"])
    keys_meta1 = keys(meta1)
    keys_meta2 = keys(meta2)
    keys_shared = collect(intersect(keys_meta1, keys_meta2))
    keys_uniq_m1 = filter(x -> !(x in keys_shared), keys_meta1)
    keys_uniq_m2 = filter(x -> !(x in keys_shared), keys_meta2)

    for k in keys_shared
        v1 = meta1[k]
        v2 = meta2[k]
        if isa(v1, String)
            if isa(v2, String)
                if v1 == v2
                    meta[k] = v1
                else
                    meta[k] = vcat(repeat([v1], outer=n1), repeat([v2], outer=n2))
                end
            else
                meta[k] = vcat(repeat([v1], outer=n1), v2)
            end
        elseif isa(v1, Vector)
            if isa(v2, String)
                meta[k] = vcat(v1, repeat([v2], outer=n2))
            elseif isa(v2, Vector)
                meta[k] = vcat(v1, v2)
            end
        end
    end

    for keys_uniq in [keys_uniq_m1, keys_uniq_m2]
        for k in keys_uniq
            v = get(meta1, k, nothing)
            in_meta1 = true
            if isnothing(v)
                in_meta1 = false
                v = meta2[k]
                n_added = n1
                n = n2
            else
                n_added = n2
                n = n1
            end
            v_added = repeat([missing], outer=n_added)
            # be sure to add vectors in correct order (because v may refer to value of meta1 or meta2!)
            if isa(v, String)
                if in_meta1
                    meta[k] = vcat(repeat([v], outer=n), v_added)
                else
                    meta[k] = vcat(v_added, repeat([v], outer=n))
                end
            else
                if in_meta1
                    meta[k] = vcat(v, v_added)
                else
                    meta[k] = vcat(v_added, v)
                end
            end
        end
    end
    return meta
end


"""
<<<<<<< HEAD
    appendValuesDicts(val1, val2)

Combine values of two different dictionaries iteratively. If both values are
Vectors, they should be identical and only one of them is added. If they
aren't identical, a warning is triggered and both vectors are concatenated
into one big Vector.

# Arguments:
- `val1`: a Vector, a Dictionary or a single value (e.g. String, Number, etc.)
- `val2`: a Vector, a Dictionary or a single value (e.g. String, Number, etc.)
"""
function appendValuesDicts(val1, val2)
    if isa(val1, Vector) && isa(val2, Vector) #&& (!(isempty(val1) || isempty(val2)))
        if collect(skipmissing(val1)) != collect(skipmissing(val2))
            @warn "Two arrays merged that weren't identical! (usuallly in metadata)"
            @warn val1
            @warn val2
            return vcat(val1, val2)
        else
            return val1
        end
    elseif isa(val1, Vector)
        return push!(val1, val2)
    elseif isa(val2, Vector)
        return push!(val2, val1)

    elseif isa(val1, Dict) && isa(val2, Dict)
        if val1 != val2
            @warn "Two different dictionaries!"
            @warn val1
            @warn val2
            return vcat(val1, val2)
        else
            return val1
        end

    elseif isa(val1, Dict) || isa(val2, Dict)
        @warn val1
        @warn val2
        throw(ArgumentError("Dictionary merged with something else!"))

    elseif isa(val1, String) && isa(val2, String) && val1 == val2
        return val1
    else
        return [val1, val2]
    end
end


"""
=======
>>>>>>> 81b64cdd
    updateGroupedDataMetadata(meta::Dict, grouped_data::DimensionalData.DimGroupByArray)

Vectors in metadata 'meta' refer to different models (members).
These are now summarized such that each vector only contains N entries where N
is the number of models (i.e. without the unique members).
If the metadata for members of a model differ across members, the respective
entry in the vector will be a vector itself.
"""
function updateGroupedDataMetadata(meta::Dict, grouped_data::DimensionalData.DimGroupByArray)
    meta_new = filter(((k,v),) -> k=="member_names" || !(v isa Vector), meta)
    attributes = filter(x -> meta[x] isa Vector && x != "member_names", keys(meta))
    attribs_diff_across_members = [];
    # iterate over attributes that are vectors, thus different for the different
    # members or models
    for key in attributes
        for (i, model) in enumerate(dims(grouped_data, :model))
            indices = findall(x -> x==model, meta["model_names"])
            vals = get!(meta_new, key, [])
            val_model = meta[key][indices]
            if length(unique(val_model)) != 1
                push!(vals, val_model)
                push!(attribs_diff_across_members, key)
            else
                # members of current ensemble all share the same value
                push!(vals, val_model[1])
            end
        end
    end
    if !isempty(attribs_diff_across_members)
        # TODO ignore those that are defenitely expected to differ
        @warn "metadata attributes that differ across model members (ok for some!)" unique(attribs_diff_across_members)
    end
    return meta_new
end


"""
    computeInterpolatedWeightedQuantiles(quantiles, vals; weights=nothing)

This implementation follows the one used by Brunner et al.
"""
function computeInterpolatedWeightedQuantiles(
    quantiles::Vector{<:Number},
    vals::Vector;
    weights=nothing
)
    if isnothing(weights)
        weights = ones(length(vals));
    end
    indicesSorted = Array(sortperm(vals)); # gives indices of smallest to largest data point
    weightsSorted = weights[indicesSorted];
    weightedQuantiles = cumsum(weightsSorted) - 0.5 * weightsSorted;
    weightedQuantiles = reshape(weightedQuantiles, length(weightedQuantiles), 1);
    weightedQuantiles = (weightedQuantiles .- minimum(weightedQuantiles)) ./ maximum(weightedQuantiles);

    interp_linear = Interpolations.linear_interpolation(
        vec(weightedQuantiles),
        vals[indicesSorted],
        extrapolation_bc=Interpolations.Line()
    );

    return interp_linear(quantiles)
end


"""
    setLookupsFromMemberToModel(data::DimArray, dim_names::Vector{String})

Change the lookup values for the dimension 'member' to refer to the models, i.e.
they are not unique anymore. This is done in preparation to group the data by
the different models.

# Arguments:
- `data`: has at least dimensions in 'dim_names'
- `dim_names`: names of dimensions to be changed, e.g. 'member', 'member1'
"""
function setLookupsFromMemberToModel(data::DimArray, dim_names::Vector{String})
    n_dims = length(dim_names)
    for (i, dim) in enumerate(dim_names)
        unique_members = dims(data, Symbol(dim))
        models = map(x -> split(x, MODEL_MEMBER_DELIM)[1], unique_members)

        data = set(data, Symbol(dim) => models)
        new_dim_name = n_dims > 1 ? "model" * string(i) : "model"
        data = set(data, Symbol(dim) => Symbol(new_dim_name))
    end
    return data
end


"""
    buildDataIDsFromConfigs(config_paths::Vector{String})

Read config files to determine which data shall be loaded, as defined by the 
variable, statistic, experiment and timerange. 

# Arguments:
- `config_paths`: list of paths to directories that contain one or more yaml config
files. For the assumed structure of the config files, see: TODO.
"""
function buildDataIDsFromConfigs(config_paths::Vector{String})
    ids::Vector{DataID} = []
    for config_path in config_paths
        paths_to_configs = filter(
            x -> isfile(x) && endswith(x, ".yml"),
            readdir(config_path, join=true)
        )
        for path_config in paths_to_configs
            config = YAML.load_file(path_config);
            data_all = config["diagnostics"]
            aliases = keys(data_all)

            for alias in aliases
                data = data_all[alias]["variables"]
                for (k,v) in data
                    variable, statistic = split(k, "_")
                    if typeof(v["exp"]) <: String
                        experiment = v["exp"]
                    else
                        experiment = join(v["exp"], "-")
                    end
                    timerange = replace(get(v, "timerange", "full"), "/" => "-")

                    # save the mapping between timeranges and aliases globally
                    TIMERANGE_TO_ALIAS[timerange] = alias
                    ALIAS_TO_TIMERANGE[alias] = timerange

                    id = join([variable, statistic, alias], "_")
                    dataID = DataID(
                        key=id,
                        variable=variable,
                        statistic=statistic,
                        alias=alias,
                        exp=experiment,
                        timerange=timerange
                    )
                    push!(ids, dataID)
                end
<<<<<<< HEAD
=======
                timerange = replace(get(v, "timerange", "full"), "/" => "-")
                id = join([variable, statistic, alias], "_")
                dataID = DataID(
                    key=id, 
                    variable=variable,
                    statistic=statistic,
                    alias=alias,
                    exp=experiment, 
                    timerange=timerange
                )
                push!(ids, dataID)
>>>>>>> 81b64cdd
            end
        end
    end
    return unique(ids)
end


"""
    applyDataConstraints!(ids::Vector{DataID}, subset::Dict{String, Vector{String}})

Subset model ids so that only those with properties specified in 'subset' remain.

# Arguments
- `ids`: Vector of DataID instances.
- `subset`: Mapping from fieldnames of 'DataID' struct to Vector specifiying the
properties of which at least one must be present for an id to be retained.
"""
function applyDataConstraints!(ids::Vector{DataID}, subset::Dict{String, Vector{String}})

    # check for compatibility of timerange and alias first
    timerange_constraints = get(subset, "timerange", Vector{String}())
    alias_constraints = get(subset, "alias", Vector{String}())
    timerangeOk(id::DataID) = any(x -> id.timerange == x, timerange_constraints)
    aliasOk(id::DataID) = any(x -> id.alias == x, alias_constraints)

    if !isempty(timerange_constraints) && !isempty(alias_constraints)
        filter!(x -> timerangeOk(x) || aliasOk(x), ids)
        if isempty(ids)
            msg = "Neither timeranges $(timerange_constraints) nor aliases $(alias_constraints) found in data!"
            throw(ArgumentError(msg))
        end
    elseif !isempty(timerange_constraints)
        filter!(timerangeOk, ids)
    elseif !isempty(alias_constraints)
        filter!(aliasOk, ids)
    end

    fields = filter(x -> !(x in [:key, :timerange, :alias]), fieldnames(DataID))
    for field in fields
        constraints = get(subset, string(field), Vector{String}()) # e.g. [historical, historical0]
        if !isempty(constraints)
            fn(id::DataID) = any(x -> getproperty(id, field) == x, constraints)
            filter!(fn, ids)
        end
    end
    return nothing
end


function indexData(data::Data, clim_var::String, diagnostic::String, ref_period::String)
    data_key = join([clim_var, diagnostic, ref_period], "_")
    return data.data[data_key]
end



"""
    computeDistancesAllDiagnostics(
        model_data::Data, 
        obs_data::Union{Nothing, Data}, 
        config::Dict{String, Number},
        ref_period::String,
        forPerformance::Bool    
    )

Compute RMSEs between models and observations or between predictions of models.

# Arguments:
- `model_data`:
- `obs_data`:
- `config`:
- `ref_period`:
- `for_performance`: true for distances between models and observations, false 
for distances between model predictions
"""
function computeDistancesAllDiagnostics(
<<<<<<< HEAD
    model_data::Data,
    obs_data::Data,
=======
    model_data::Data, 
    obs_data::Union{Nothing, Data}, 
>>>>>>> 81b64cdd
    config::Dict{String, Number},
    ref_period::String,
    forPerformance::Bool
)
    # compute performance/independence distances for all model members
    var_diagnostic_keys = collect(keys(config))
    diagnostics = String.(unique(map(x -> split(x, "_")[2], var_diagnostic_keys)))
    distances_all = []
    for diagnostic in diagnostics
        distances = []
        diagnostic_keys = filter(x -> endswith(x, "_" * diagnostic), var_diagnostic_keys)
        variables = String.(map(x -> split(x, "_")[1], diagnostic_keys))
        for clim_var in variables
            models = indexData(model_data, clim_var, diagnostic, ref_period)

            if forPerformance
                observations = indexData(obs_data, clim_var, diagnostic, ref_period)
                if length(dims(observations, :source)) != 1
                    @warn "several observational datasets available for computing distances"
                end
                observations = observations[source=1]
                dists = getModelDataDist(models, observations)
            else
                dists = getModelDistances(models)
            end
            push!(distances, dists)
        end
        distances = cat(distances..., dims = Dim{:variable}(String.(collect(variables))));
        push!(distances_all, distances)
    end
    return cat(distances_all..., dims = Dim{:diagnostic}(String.(collect(diagnostics))));
end


"""
    computeGeneralizedDistances(
    distances_all::DimArray, weights::DimArray, for_performance::Bool
)

# Arguments:
- `distances_all`:
- `weights`:
- `for_performance`: 
"""
function computeGeneralizedDistances(
    distances_all::DimArray, weights::DimArray, for_performance::Bool
)
    dimensions = for_performance ? (:member,) : (:member1, :member2)
    norm = mapslices(Statistics.median, distances_all, dims=dimensions)
    normalized_distances =  DimArray(
        distances_all ./ norm, dims(distances_all), metadata = distances_all.metadata
    )
<<<<<<< HEAD
    distances = forPerformance ?
=======
    distances = for_performance ? 
>>>>>>> 81b64cdd
        summarizeEnsembleMembersVector(normalized_distances, false) :
        averageEnsembleMatrix(normalized_distances, false);

    distances = mapslices(x -> x .* weights, distances, dims=(:variable, :diagnostic))
    return dropdims(
        sum(distances, dims=(:variable, :diagnostic)), dims=(:variable, :diagnostic)
    )
end


"""
    allcombinations(v...)

Generate all possible combinations of input vectors, where each combination 
consists of one element from each input vector, concatenated as a string with
underscores separating the elements.

# Arguments
- `v...`: A variable number of input vectors.

# Returns
A vector of strings, where each string represents a unique combination of
elements from the input vectors, joined by underscores.

# Example
```jldoctest
julia> allcombinations(["tos", "tas"], ["CLIM"])


# output

2-element Vector{String}:
 "tos_CLIM"
 "tas_CLIM"
```
"""
function allcombinations(v...)
    combis = Vector{String}()
    for elems in Iterators.product(v...)
        push!(combis, join(elems, "_"))
    end
    return combis
end


"""
    isValidDataAndWeightInput(
        data::Data, keys_weights::Vector{String}, ref_period::String
    )

Check that there is data for all keys of the provided (balance) weights and 
the given reference period 'ref_period'.

# Arguments:
- `data`:
- `keys_weights`:
- `ref_period`:
"""
function isValidDataAndWeightInput(
    data::Data, keys_weights::Vector{String}, ref_period::String
)
    ids = map(x -> x.key, data.ids)
    keys_data = map(x -> x * "_" * ref_period, keys_weights)
    return all([k in ids for k in keys_data])
end

"""
    getTimerangeAsAlias(data_ids::Vector{DataID}, timerange::String)

Translate given timerange to corresponding alias in 'data_ids'.

# Arguments:
- `data_ids`:
- `timerange`:
"""
function getTimerangeAsAlias(data_ids::Vector{DataID}, timerange::String)
    ids = filter(id -> id.timerange == timerange, data_ids)
    return isempty(ids) ? nothing : ids[1].alias
end


"""
    getAliasAsTimerange(data_ids::Vector{DataID}, alias::String)

Translate given alias to corresponding timerange in 'data_ids'.

# Arguments:
- `data_ids`:
- `alias`:
"""
function getAliasAsTimerange(data_ids::Vector{DataID}, alias::String)
    ids = filter(id -> id.alias == alias, data_ids)
    return isempty(ids) ? nothing : ids[1].timerange
end


function getRefPeriodAsTimerangeAndAlias(
    model_ids::Vector{DataID}, ref_period::String
)
    alias = getTimerangeAsAlias(model_ids, ref_period) 
    # true : ref_period given as alias, false: ref_period given as timerange
    timerange = isnothing(alias) ? getAliasAsTimerange(model_ids, ref_period) : ref_period
    alias = isnothing(alias) ? ref_period : alias

    if (isnothing(alias) || isnothing(timerange))
        throw(ArgumentError("ref period $ref_period not given in data!"))
    end
    return (alias = alias, timerange = timerange)
end


function setRefPeriodInWeightsMetadata!(meta::Dict, alias::String, timerange::String)
    meta["ref_period_alias"] = alias
    meta["ref_period_timerange"] = timerange
    return nothing
end<|MERGE_RESOLUTION|>--- conflicted
+++ resolved
@@ -15,24 +15,15 @@
 # Overload the Base.show method to print key-value pairs of DataID instances
 function Base.show(io::IO, x::DataID)
     for field in fieldnames(DataID)
-<<<<<<< HEAD
-        value = getfield(x, field)
-        print(io, "$field=$value  ")
-=======
         value = getfield(x, field)        
         print(io, "$field=$value ")
->>>>>>> 81b64cdd
     end
 end
 
 
 @kwdef struct Data
-<<<<<<< HEAD
     base_paths::Vector{String}
-=======
-    base_path::String
     data_paths::Vector{String}
->>>>>>> 81b64cdd
     ids::Vector{DataID}=[]
     data::Dict{String, DimArray}=Dict()
 end
@@ -226,59 +217,6 @@
 
 
 """
-<<<<<<< HEAD
-    appendValuesDicts(val1, val2)
-
-Combine values of two different dictionaries iteratively. If both values are
-Vectors, they should be identical and only one of them is added. If they
-aren't identical, a warning is triggered and both vectors are concatenated
-into one big Vector.
-
-# Arguments:
-- `val1`: a Vector, a Dictionary or a single value (e.g. String, Number, etc.)
-- `val2`: a Vector, a Dictionary or a single value (e.g. String, Number, etc.)
-"""
-function appendValuesDicts(val1, val2)
-    if isa(val1, Vector) && isa(val2, Vector) #&& (!(isempty(val1) || isempty(val2)))
-        if collect(skipmissing(val1)) != collect(skipmissing(val2))
-            @warn "Two arrays merged that weren't identical! (usuallly in metadata)"
-            @warn val1
-            @warn val2
-            return vcat(val1, val2)
-        else
-            return val1
-        end
-    elseif isa(val1, Vector)
-        return push!(val1, val2)
-    elseif isa(val2, Vector)
-        return push!(val2, val1)
-
-    elseif isa(val1, Dict) && isa(val2, Dict)
-        if val1 != val2
-            @warn "Two different dictionaries!"
-            @warn val1
-            @warn val2
-            return vcat(val1, val2)
-        else
-            return val1
-        end
-
-    elseif isa(val1, Dict) || isa(val2, Dict)
-        @warn val1
-        @warn val2
-        throw(ArgumentError("Dictionary merged with something else!"))
-
-    elseif isa(val1, String) && isa(val2, String) && val1 == val2
-        return val1
-    else
-        return [val1, val2]
-    end
-end
-
-
-"""
-=======
->>>>>>> 81b64cdd
     updateGroupedDataMetadata(meta::Dict, grouped_data::DimensionalData.DimGroupByArray)
 
 Vectors in metadata 'meta' refer to different models (members).
@@ -417,20 +355,6 @@
                     )
                     push!(ids, dataID)
                 end
-<<<<<<< HEAD
-=======
-                timerange = replace(get(v, "timerange", "full"), "/" => "-")
-                id = join([variable, statistic, alias], "_")
-                dataID = DataID(
-                    key=id, 
-                    variable=variable,
-                    statistic=statistic,
-                    alias=alias,
-                    exp=experiment, 
-                    timerange=timerange
-                )
-                push!(ids, dataID)
->>>>>>> 81b64cdd
             end
         end
     end
@@ -507,13 +431,8 @@
 for distances between model predictions
 """
 function computeDistancesAllDiagnostics(
-<<<<<<< HEAD
-    model_data::Data,
-    obs_data::Data,
-=======
     model_data::Data, 
     obs_data::Union{Nothing, Data}, 
->>>>>>> 81b64cdd
     config::Dict{String, Number},
     ref_period::String,
     forPerformance::Bool
@@ -566,11 +485,7 @@
     normalized_distances =  DimArray(
         distances_all ./ norm, dims(distances_all), metadata = distances_all.metadata
     )
-<<<<<<< HEAD
-    distances = forPerformance ?
-=======
     distances = for_performance ? 
->>>>>>> 81b64cdd
         summarizeEnsembleMembersVector(normalized_distances, false) :
         averageEnsembleMatrix(normalized_distances, false);
 
